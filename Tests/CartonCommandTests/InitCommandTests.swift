--- conflicted
+++ resolved
@@ -21,49 +21,6 @@
 
 final class InitCommandTests: XCTestCase {
   func testWithNoArguments() throws {
-<<<<<<< HEAD
-    // given I've created a directory
-    let package = "wasp"
-    let packageDirectory = testFixturesDirectory.appending(component: package)
-
-    // it's ok if there is nothing to delete
-    do { try packageDirectory.delete() } catch {}
-
-    try packageDirectory.mkdir()
-
-    XCTAssertTrue(packageDirectory.exists, "Did not create \(package) directory")
-
-    AssertExecuteCommand(
-      command: "carton init",
-      cwd: packageDirectory.url
-    )
-
-    // Confirm that the files are actually in the folder
-    XCTAssertTrue(packageDirectory.ls().contains("Package.swift"), "Package.swift does not exist")
-    XCTAssertTrue(packageDirectory.ls().contains("README.md"), "README.md does not exist")
-    XCTAssertTrue(packageDirectory.ls().contains(".gitignore"), ".gitignore does not exist")
-    XCTAssertTrue(packageDirectory.ls().contains("Sources"), "Sources does not exist")
-    XCTAssertTrue(
-      packageDirectory.ls().contains("Sources/\(package)"),
-      "Sources/\(package) does not exist"
-    )
-    XCTAssertTrue(
-      packageDirectory.ls().contains("Sources/\(package)/\(package).swift"),
-      "Sources/\(package)/\(package).swift does not exist"
-    )
-    XCTAssertTrue(packageDirectory.ls().contains("Tests"), "Tests does not exist")
-    XCTAssertTrue(
-      packageDirectory.ls().contains("Tests/\(package)Tests"),
-      "Tests/\(package)Tests does not exist"
-    )
-    XCTAssertTrue(
-      packageDirectory.ls().contains("Tests/\(package)Tests/\(package)Tests.swift"),
-      "Tests/\(package)Tests/\(package)Tests.swift does not exist"
-    )
-
-    // finally, clean up
-    try packageDirectory.delete()
-=======
     try withTemporaryDirectory { tmpDirPath in
       let package = "wasp"
       let packageDirectory = tmpDirPath.appending(component: package)
@@ -82,8 +39,8 @@
         "Sources/\(package) does not exist"
       )
       XCTAssertTrue(
-        packageDirectory.ls().contains("Sources/\(package)/main.swift"),
-        "Sources/\(package)/main.swift does not exist"
+        packageDirectory.ls().contains("Sources/\(package)/\(package).swift"),
+        "Sources/\(package)/\(package).swift does not exist"
       )
       XCTAssertTrue(packageDirectory.ls().contains("Tests"), "Tests does not exist")
       XCTAssertTrue(
@@ -95,7 +52,6 @@
         "Tests/\(package)Tests/\(package)Tests.swift does not exist"
       )
     }
->>>>>>> 2c5cf34e
   }
 
   func testInitWithTokamakTemplate() throws {
@@ -118,8 +74,8 @@
         "Sources/\(package) does not exist"
       )
       XCTAssertTrue(
-        packageDirectory.ls().contains("Sources/\(package)/main.swift"),
-        "Sources/\(package)/main.swift does not exist"
+        packageDirectory.ls().contains("Sources/\(package)/\(package).swift"),
+        "Sources/\(package)/\(package).swift does not exist"
       )
       XCTAssertTrue(packageDirectory.ls().contains("Tests"), "Tests does not exist")
       XCTAssertTrue(
@@ -132,7 +88,7 @@
       )
 
       let actualTemplateSource = try String(contentsOfFile: packageDirectory
-        .appending(components: "Sources", package, "main.swift").pathString)
+        .appending(components: "Sources", package, "\(package).swift").pathString)
 
       XCTAssertEqual(expectedTemplateSource, actualTemplateSource, "Template Sources do not match")
     }
