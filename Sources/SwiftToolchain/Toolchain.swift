// Copyright 2020 Carton contributors
//
// Licensed under the Apache License, Version 2.0 (the "License");
// you may not use this file except in compliance with the License.
// You may obtain a copy of the License at
//
//     http://www.apache.org/licenses/LICENSE-2.0
//
// Unless required by applicable law or agreed to in writing, software
// distributed under the License is distributed on an "AS IS" BASIS,
// WITHOUT WARRANTIES OR CONDITIONS OF ANY KIND, either express or implied.
// See the License for the specific language governing permissions and
// limitations under the License.

import CartonHelpers
import Foundation
import PackageModel
import TSCBasic
import TSCUtility

public let compatibleJSKitVersion = Version(0, 9, 0)

enum ToolchainError: Error, CustomStringConvertible {
  case directoryDoesNotExist(AbsolutePath)
  case invalidResponseCode(UInt)
  case invalidInstallationArchive(AbsolutePath)
  case noExecutableProduct
  case failedToBuild(product: String)
  case failedToBuildTestBundle
  case missingPackageManifest
  case invalidVersion(version: String)
  case invalidResponse(url: String, status: UInt)
  case unsupportedOperatingSystem
  case noInstallationDirectory(path: String)

  var description: String {
    switch self {
    case let .directoryDoesNotExist(path):
      return "Directory at path \(path.pathString) does not exist and could not be created"
    case let .invalidResponseCode(code):
      return """
      While attempting to download an archive, the server returned an invalid response code \(code)
      """
    case let .invalidInstallationArchive(path):
      return "Invalid toolchain/SDK archive was installed at path \(path)"
    case .noExecutableProduct:
      return "No executable product to build could be inferred"
    case let .failedToBuild(product):
      return "Failed to build executable product \(product)"
    case .failedToBuildTestBundle:
      return "Failed to build the test bundle"
    case .missingPackageManifest:
      return """
      The `Package.swift` manifest file could not be found. Please navigate to a directory that \
      contains `Package.swift` and restart.
      """
    case let .invalidVersion(version):
      return "Invalid version \(version)"
    case let .invalidResponse(url: url, status: status):
      return "Response from \(url) had invalid status \(status) or didn't contain body"
    case .unsupportedOperatingSystem:
      return "This version of the operating system is not supported"
    case let .noInstallationDirectory(path):
      return """
      Failed to infer toolchain installation directory. Please make sure that \(path) exists.
      """
    }
  }
}

extension PackageDependencyDescription.Requirement {
  var isJavaScriptKitCompatible: Bool {
    switch self {
    case let .exact(version):
      return version == compatibleJSKitVersion
    case let .range(range):
      return range.upperBound >= compatibleJSKitVersion
    case .localPackage:
      return true
    default:
      return false
    }
  }

  var versionDescription: String {
    switch self {
    case let .exact(version):
      return version.description
    case let .range(range):
      return range.lowerBound.description
    default:
      return "(Unknown)"
    }
  }
}

public final class Toolchain {
  private let fileSystem: FileSystem
  private let terminal: InteractiveWriter

  private let version: String
  private let swiftPath: AbsolutePath
  public let manifest: Result<Manifest, Error>

  public init(
    for versionSpec: String? = nil,
    _ fileSystem: FileSystem,
    _ terminal: InteractiveWriter
  ) throws {
    let toolchainSystem = ToolchainSystem(fileSystem: fileSystem)
    let (swiftPath, version) = try toolchainSystem.inferSwiftPath(from: versionSpec, terminal)
    self.swiftPath = swiftPath
    self.version = version
    self.fileSystem = fileSystem
    self.terminal = terminal
    manifest = Result { try Manifest.from(swiftPath: swiftPath, terminal: terminal) }
  }

  private func inferBinPath(isRelease: Bool) throws -> AbsolutePath {
    guard
      let output = try processStringOutput([
        swiftPath.pathString, "build", "-c", isRelease ? "release" : "debug",
        "--triple", "wasm32-unknown-wasi", "--show-bin-path",
      ])?.components(separatedBy: CharacterSet.newlines),
      let binPath = output.first
    else { fatalError("failed to decode UTF8 output of the `swift build` invocation") }

    return AbsolutePath(binPath)
  }

  private func inferDevProduct(hint: String?) throws -> ProductDescription? {
    let manifest = try self.manifest.get()

    var candidateProducts = manifest.products
      .filter { $0.type == .executable }

    if let productName = hint {
      candidateProducts = candidateProducts.filter { $0.name == productName }

      guard candidateProducts.count == 1 else {
        terminal.write("""
        Failed to disambiguate the executable product, \
        make sure `\(productName)` product is present in Package.swift
        """, inColor: .red)
        return nil
      }

      terminal.logLookup("- development product: ", productName)
      return candidateProducts[0]
    } else if candidateProducts.count == 1 {
      return candidateProducts[0]
    } else {
      terminal.write("Failed to disambiguate the development product\n", inColor: .red)

      if candidateProducts.count > 1 {
        terminal.write("Pass one of \(candidateProducts) to the --product option\n", inColor: .red)
      } else {
        terminal.write(
          "Make sure there's at least one executable product in your Package.swift\n",
          inColor: .red
        )
      }

      return nil
    }
  }

  private func inferManifestDirectory() throws -> AbsolutePath {
    guard (try? manifest.get()) != nil, var cwd = fileSystem.currentWorkingDirectory else {
      throw ToolchainError.missingPackageManifest
    }

    repeat {
      guard !fileSystem.isFile(cwd.appending(component: "Package.swift")) else {
        return cwd
      }

      // `parentDirectory` just returns `self` if it's `root`
      cwd = cwd.parentDirectory
    } while !cwd.isRoot

    throw ToolchainError.missingPackageManifest
  }

  public func inferSourcesPaths() throws -> [AbsolutePath] {
    let manifest = try self.manifest.get()

    let targetPaths = manifest.targets.compactMap { target -> String? in

      guard let path = target.path else {
        switch target.type {
        case .regular:
          return RelativePath("Sources").appending(component: target.name).pathString
        case .test, .system, .executable, .binary:
          return nil
        }
      }
      return path
    }

    let manifestDirectory = try inferManifestDirectory()

    return try targetPaths.compactMap {
      try manifestDirectory.appending(RelativePath(validating: $0))
    }
  }

  public func buildCurrentProject(
    product: String?,
    isRelease: Bool
  ) throws -> (builderArguments: [String], mainWasmPath: AbsolutePath, ProductDescription) {
    guard let product = try inferDevProduct(hint: product)
    else { throw ToolchainError.noExecutableProduct }

    let manifest = try self.manifest.get()
    if let jsKit = manifest.dependencies.first(where: { $0.name == "JavaScriptKit" }),
      !jsKit.requirement.isJavaScriptKitCompatible
    {
      let versionDescription = jsKit.requirement.versionDescription

      terminal.write(
        """

        This version of JavaScriptKit \(versionDescription) is not known to be compatible with \
        carton \(cartonVersion). Please specify a JavaScriptKit dependency on version \
        \(compatibleJSKitVersion) in your `Package.swift`.\n

        """,
        inColor: .red
      )
    }

    let binPath = try inferBinPath(isRelease: isRelease)
    let mainWasmPath = binPath.appending(component: "\(product.name).wasm")
    terminal.logLookup("- development binary to serve: ", mainWasmPath.pathString)

    terminal.write("\nBuilding the project before spinning up a server...\n", inColor: .yellow)

    let builderArguments = [
      swiftPath.pathString, "build", "-c", isRelease ? "release" : "debug",
      "--product", product.name, "--enable-test-discovery", "--triple", "wasm32-unknown-wasi",
    ]

    try Builder(arguments: builderArguments, mainWasmPath: mainWasmPath, fileSystem, terminal)
      .runAndWaitUntilFinished()

    guard fileSystem.exists(mainWasmPath) else {
      terminal.write(
        "Failed to build the main executable binary, fix the build errors and restart\n",
        inColor: .red
      )
      throw ToolchainError.failedToBuild(product: product.name)
    }

    return (builderArguments, mainWasmPath, product)
  }

  /// Returns an absolute path to the resulting test bundle
<<<<<<< HEAD
  public func buildTestBundle(isRelease: Bool) throws -> AbsolutePath {
    let manifest = try self.manifest.get()
=======
  public func buildTestBundle(
    isRelease: Bool,
    _ environment: DestinationEnvironment
  ) throws -> AbsolutePath {
    let package = try self.package.get()
>>>>>>> 794eb9f8
    let binPath = try inferBinPath(isRelease: isRelease)
    let testProductName = "\(manifest.name)PackageTests"
    let testBundlePath = binPath.appending(component: "\(testProductName).wasm")
    terminal.logLookup("- test bundle to run: ", testBundlePath.pathString)

    terminal.write(
      "\nBuilding the test bundle before running the test suite...\n",
      inColor: .yellow
    )

    let builderArguments = [
      swiftPath.pathString, "build", "-c", isRelease ? "release" : "debug",
      "--product", testProductName, "--enable-test-discovery", "--triple", "wasm32-unknown-wasi",
      "-Xswiftc", "-color-diagnostics",
    ]

    try Builder(
      arguments: builderArguments,
      mainWasmPath: testBundlePath,
      environment: environment,
      fileSystem,
      terminal
    )
    .runAndWaitUntilFinished()

    guard fileSystem.exists(testBundlePath) else {
      terminal.write(
        "Failed to build the test bundle, fix the build errors and restart\n",
        inColor: .red
      )
      throw ToolchainError.failedToBuildTestBundle
    }

    return testBundlePath
  }

  public func packageInit(name: String, type: PackageType, inPlace: Bool) throws {
    var initArgs = [
      swiftPath.pathString, "package", "init",
      "--type", type.rawValue,
    ]
    if !inPlace {
      initArgs.append(contentsOf: ["--name", name])
    }
    try ProcessRunner(initArgs, terminal)
      .waitUntilFinished()
  }

  public func runPackage(_ arguments: [String]) throws {
    let args = [swiftPath.pathString, "package"] + arguments
    try ProcessRunner(args, terminal)
      .waitUntilFinished()
  }
}<|MERGE_RESOLUTION|>--- conflicted
+++ resolved
@@ -256,16 +256,11 @@
   }
 
   /// Returns an absolute path to the resulting test bundle
-<<<<<<< HEAD
-  public func buildTestBundle(isRelease: Bool) throws -> AbsolutePath {
-    let manifest = try self.manifest.get()
-=======
   public func buildTestBundle(
     isRelease: Bool,
     _ environment: DestinationEnvironment
   ) throws -> AbsolutePath {
-    let package = try self.package.get()
->>>>>>> 794eb9f8
+    let manifest = try self.manifest.get()
     let binPath = try inferBinPath(isRelease: isRelease)
     let testProductName = "\(manifest.name)PackageTests"
     let testBundlePath = binPath.appending(component: "\(testProductName).wasm")
