--- conflicted
+++ resolved
@@ -34,19 +34,8 @@
           swift -v
           swift build
 
-<<<<<<< HEAD
-      - name: Build and install JavaScript and sanitizer resources
-        run: |
-          set -ex
-          npm install
-          swift run carton-release hash-archive
-          mkdir -p $HOME/.carton
-          cp -r static $HOME/.carton
-
       - uses: mxschmitt/action-tmate@v3
 
-=======
->>>>>>> 14bb4f09
       - name: Run Tests
         run: swift test
         env:
