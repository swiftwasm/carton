{
  "object": {
    "pins": [
      {
        "package": "async-http-client",
        "repositoryURL": "https://github.com/swift-server/async-http-client.git",
        "state": {
          "branch": null,
          "revision": "7a4dfe026f6ee0f8ad741b58df74c60af296365d",
          "version": "1.9.0"
        }
      },
      {
        "package": "async-kit",
        "repositoryURL": "https://github.com/vapor/async-kit.git",
        "state": {
          "branch": null,
          "revision": "e2f741640364c1d271405da637029ea6a33f754e",
          "version": "1.11.1"
        }
      },
      {
        "package": "console-kit",
        "repositoryURL": "https://github.com/vapor/console-kit.git",
        "state": {
          "branch": null,
          "revision": "75ea3b627d88221440b878e5dfccc73fd06842ed",
          "version": "4.2.7"
        }
      },
      {
        "package": "multipart-kit",
        "repositoryURL": "https://github.com/vapor/multipart-kit.git",
        "state": {
          "branch": null,
          "revision": "2dd9368a3c9580792b77c7ef364f3735909d9996",
          "version": "4.5.1"
        }
      },
      {
        "package": "routing-kit",
        "repositoryURL": "https://github.com/vapor/routing-kit.git",
        "state": {
          "branch": null,
          "revision": "5603b81ceb744b8318feab1e60943704977a866b",
          "version": "4.3.1"
        }
      },
      {
        "package": "Splash",
        "repositoryURL": "https://github.com/JohnSundell/Splash.git",
        "state": {
          "branch": null,
          "revision": "7f4df436eb78fe64fe2c32c58006e9949fa28ad8",
          "version": "0.16.0"
        }
      },
      {
        "package": "swift-argument-parser",
        "repositoryURL": "https://github.com/apple/swift-argument-parser.git",
        "state": {
          "branch": null,
          "revision": "e394bf350e38cb100b6bc4172834770ede1b7232",
          "version": "1.0.3"
        }
      },
      {
        "package": "swift-backtrace",
        "repositoryURL": "https://github.com/swift-server/swift-backtrace.git",
        "state": {
          "branch": null,
          "revision": "d3e04a9d4b3833363fb6192065b763310b156d54",
          "version": "1.3.1"
        }
      },
      {
        "package": "swift-crypto",
        "repositoryURL": "https://github.com/apple/swift-crypto.git",
        "state": {
          "branch": null,
          "revision": "3bea268b223651c4ab7b7b9ad62ef9b2d4143eb6",
          "version": "1.1.6"
        }
      },
      {
        "package": "swift-driver",
        "repositoryURL": "https://github.com/apple/swift-driver.git",
        "state": {
          "branch": "release/5.6",
          "revision": "9982f32f96a2e0e597d1b4a0af4a7e997dc471be",
          "version": null
        }
      },
      {
        "package": "llbuild",
        "repositoryURL": "https://github.com/apple/swift-llbuild.git",
        "state": {
          "branch": "release/5.6",
          "revision": "acd686530e56122d916acd49a166beb9198e9b87",
          "version": null
        }
      },
      {
        "package": "swift-log",
        "repositoryURL": "https://github.com/apple/swift-log.git",
        "state": {
          "branch": null,
          "revision": "5d66f7ba25daf4f94100e7022febf3c75e37a6c7",
          "version": "1.4.2"
        }
      },
      {
        "package": "swift-metrics",
        "repositoryURL": "https://github.com/apple/swift-metrics.git",
        "state": {
          "branch": null,
          "revision": "eadb828f878fed144387e3845866225bb7082c56",
          "version": "2.3.0"
        }
      },
      {
        "package": "swift-nio",
        "repositoryURL": "https://github.com/apple/swift-nio.git",
        "state": {
          "branch": null,
          "revision": "154f1d32366449dcccf6375a173adf4ed2a74429",
          "version": "2.38.0"
        }
      },
      {
        "package": "swift-nio-extras",
        "repositoryURL": "https://github.com/apple/swift-nio-extras.git",
        "state": {
          "branch": null,
          "revision": "f73ca5ee9c6806800243f1ac415fcf82de9a4c91",
          "version": "1.10.2"
        }
      },
      {
        "package": "swift-nio-http2",
        "repositoryURL": "https://github.com/apple/swift-nio-http2.git",
        "state": {
          "branch": null,
          "revision": "ac2a5afce3dbb6795b4f78ec3f19726dc28f5617",
          "version": "1.20.0"
        }
      },
      {
        "package": "swift-nio-ssl",
        "repositoryURL": "https://github.com/apple/swift-nio-ssl.git",
        "state": {
          "branch": null,
          "revision": "52a486ff6de9bc3e26bf634c5413c41c5fa89ca5",
          "version": "2.17.2"
        }
      },
      {
        "package": "swift-nio-transport-services",
        "repositoryURL": "https://github.com/apple/swift-nio-transport-services.git",
        "state": {
          "branch": null,
          "revision": "8ab824b140d0ebcd87e9149266ddc353e3705a3e",
          "version": "1.11.4"
        }
      },
      {
        "package": "SwiftPM",
        "repositoryURL": "https://github.com/apple/swift-package-manager.git",
        "state": {
          "branch": "release/5.6",
          "revision": "d53983abc7d1628a47ee26b24cbf35b06ac50f6e",
          "version": null
        }
      },
      {
        "package": "swift-tools-support-core",
        "repositoryURL": "https://github.com/apple/swift-tools-support-core.git",
        "state": {
<<<<<<< HEAD
          "branch": "release/5.5",
          "revision": "3ea7855ffc9f54e784e46988961037f93ea88645",
=======
          "branch": "release/5.6",
          "revision": "107e570e3565920174d5a25bc3a0340b32d16042",
>>>>>>> 35043d70
          "version": null
        }
      },
      {
        "package": "vapor",
        "repositoryURL": "https://github.com/vapor/vapor.git",
        "state": {
          "branch": null,
          "revision": "5861bf9e2cff2c4cb0dcfb0c15ecfaa8bc5630e0",
          "version": "4.55.3"
        }
      },
      {
        "package": "WasmTransformer",
        "repositoryURL": "https://github.com/swiftwasm/WasmTransformer",
        "state": {
          "branch": null,
          "revision": "042b7b082cbe3cf5b29938030228aca0cd9470bf",
          "version": "0.0.3"
        }
      },
      {
        "package": "websocket-kit",
        "repositoryURL": "https://github.com/vapor/websocket-kit.git",
        "state": {
          "branch": null,
          "revision": "ff8fbce837ef01a93d49c6fb49a72be0f150dac7",
          "version": "2.3.0"
        }
      },
      {
        "package": "Yams",
        "repositoryURL": "https://github.com/jpsim/Yams.git",
        "state": {
          "branch": null,
          "revision": "9ff1cc9327586db4e0c8f46f064b6a82ec1566fa",
          "version": "4.0.6"
        }
      }
    ]
  },
  "version": 1
}<|MERGE_RESOLUTION|>--- conflicted
+++ resolved
@@ -176,13 +176,8 @@
         "package": "swift-tools-support-core",
         "repositoryURL": "https://github.com/apple/swift-tools-support-core.git",
         "state": {
-<<<<<<< HEAD
-          "branch": "release/5.5",
-          "revision": "3ea7855ffc9f54e784e46988961037f93ea88645",
-=======
           "branch": "release/5.6",
           "revision": "107e570e3565920174d5a25bc3a0340b32d16042",
->>>>>>> 35043d70
           "version": null
         }
       },
