--- conflicted
+++ resolved
@@ -177,13 +177,8 @@
         "repositoryURL": "https://github.com/apple/swift-nio-ssl.git",
         "state": {
           "branch": null,
-<<<<<<< HEAD
           "revision": "c30c680c78c99afdabf84805a83c8745387c4ac7",
           "version": "2.20.2"
-=======
-          "revision": "0265283d3539ced108b9b8287eb3328c9d85acdc",
-          "version": "2.21.0"
->>>>>>> 1d485285
         }
       },
       {
@@ -208,13 +203,8 @@
         "package": "SwiftPM",
         "repositoryURL": "https://github.com/apple/swift-package-manager.git",
         "state": {
-<<<<<<< HEAD
           "branch": "release/5.7",
           "revision": "93c23444e270818a485af8cd907208171a1639ac",
-=======
-          "branch": "release/5.6",
-          "revision": "55c1dc785b151cb51a54314ebc30a96d5cbaddf2",
->>>>>>> 1d485285
           "version": null
         }
       },
@@ -241,13 +231,8 @@
         "repositoryURL": "https://github.com/vapor/vapor.git",
         "state": {
           "branch": null,
-<<<<<<< HEAD
-          "revision": "cd91a66c7dd2d8658c9fc43ee9d96d7a259bbc5c",
-          "version": "4.62.1"
-=======
           "revision": "c814b6f6900bd479fd93fa28aea3b45afb6ea342",
           "version": "4.65.0"
->>>>>>> 1d485285
         }
       },
       {
@@ -264,13 +249,8 @@
         "repositoryURL": "https://github.com/vapor/websocket-kit.git",
         "state": {
           "branch": null,
-<<<<<<< HEAD
-          "revision": "d8230eae70650652661f360f322db0cc22955b2f",
-          "version": "2.5.0"
-=======
           "revision": "efb1bd5adab0381e521a50b11d3107081cdb5615",
           "version": "2.6.0"
->>>>>>> 1d485285
         }
       },
       {
