// Copyright 2020 Carton contributors
//
// Licensed under the Apache License, Version 2.0 (the "License");
// you may not use this file except in compliance with the License.
// You may obtain a copy of the License at
//
//     http://www.apache.org/licenses/LICENSE-2.0
//
// Unless required by applicable law or agreed to in writing, software
// distributed under the License is distributed on an "AS IS" BASIS,
// WITHOUT WARRANTIES OR CONDITIONS OF ANY KIND, either express or implied.
// See the License for the specific language governing permissions and
// limitations under the License.

import CartonHelpers
import Foundation
import TSCBasic
import TSCUtility

private let compatibleJSKitRevision = "c90e82f"
private let compatibleJSKitVersion = Version(0, 5, 0)

enum ToolchainError: Error, CustomStringConvertible {
  case directoryDoesNotExist(AbsolutePath)
  case invalidResponseCode(UInt)
  case invalidInstallationArchive(AbsolutePath)
  case noExecutableProduct
  case failedToBuild(product: String)
  case failedToBuildTestBundle
  case missingPackageManifest
  case invalidVersion(version: String)

  var description: String {
    switch self {
    case let .directoryDoesNotExist(path):
      return "Directory at path \(path.pathString) does not exist and could not be created"
    case let .invalidResponseCode(code):
      return """
      While attempting to download an archive, the server returned an invalid response code \(code)
      """
    case let .invalidInstallationArchive(path):
      return "Invalid toolchain/SDK archive was installed at path \(path)"
    case .noExecutableProduct:
      return "No executable product to build could be inferred"
    case let .failedToBuild(product):
      return "Failed to build executable product \(product)"
    case .failedToBuildTestBundle:
      return "Failed to build the test bundle"
    case .missingPackageManifest:
      return """
      The `Package.swift` manifest file could not be found. Please navigate to a directory that \
      contains `Package.swift` and restart.
      """
    case let .invalidVersion(version):
      return "Invalid version \(version)"
    }
  }
}

extension Package.Dependency.Requirement {
  var isJavaScriptKitCompatible: Bool {
    if let upperBound = range?.first?.upperBound, let version = Version(string: upperBound) {
      return version >= compatibleJSKitVersion
    }
    return revision == [compatibleJSKitRevision] ||
      exact?.compactMap { Version(string: $0) } == [compatibleJSKitVersion]
  }

  var version: String {
    revision?.first ?? range?.first?.lowerBound ?? ""
  }
}

public final class Toolchain {
  private let fileSystem: FileSystem
  private let terminal: TerminalController

  private let version: String
  private let swiftPath: AbsolutePath
  private let package: Result<Package, Error>

  public init(
    for versionSpec: String? = nil,
    _ fileSystem: FileSystem,
    _ terminal: TerminalController
  ) throws {
    let (swiftPath, version) = try fileSystem.inferSwiftPath(from: versionSpec, terminal)
    self.swiftPath = swiftPath
    self.version = version
    self.fileSystem = fileSystem
    self.terminal = terminal
    package = Result { try Package(with: swiftPath, terminal) }
  }

  private func inferBinPath() throws -> AbsolutePath {
    guard
      let output = try processStringOutput([
        swiftPath.pathString, "build", "--triple", "wasm32-unknown-wasi", "--show-bin-path",
      ])?.components(separatedBy: CharacterSet.newlines),
      let binPath = output.first
    else { fatalError("failed to decode UTF8 output of the `swift build` invocation") }

    return AbsolutePath(binPath)
  }

  private func inferDevProduct(hint: String?) throws -> String? {
    let package = try self.package.get()

    var candidateProducts = package.products
      .filter { $0.type.library == nil }
      .map(\.name)

    if let product = hint {
      candidateProducts = candidateProducts.filter { $0 == product }

      guard candidateProducts.count == 1 else {
        terminal.write("""
        Failed to disambiguate the executable product, \
        make sure `\(product)` product is present in Package.swift
        """, inColor: .red)
        return nil
      }

      terminal.logLookup("- development product: ", product)
      return product
    } else if candidateProducts.count == 1 {
      return candidateProducts[0]
    } else {
      terminal.write("Failed to disambiguate the development product\n", inColor: .red)

      if candidateProducts.count > 1 {
        terminal.write("Pass one of \(candidateProducts) to the --product option\n", inColor: .red)
      } else {
        terminal.write(
          "Make sure there's at least one executable product in your Package.swift\n",
          inColor: .red
        )
      }

      return nil
    }
  }

  private func inferManifestDirectory() throws -> AbsolutePath {
    guard (try? package.get()) != nil, var cwd = fileSystem.currentWorkingDirectory else {
      throw ToolchainError.missingPackageManifest
    }

    repeat {
      guard !fileSystem.isFile(cwd.appending(component: "Package.swift")) else {
        return cwd
      }

      // `parentDirectory` just returns `self` if it's `root`
      cwd = cwd.parentDirectory
    } while !cwd.isRoot

    throw ToolchainError.missingPackageManifest
  }

  public func inferSourcesPaths() throws -> [AbsolutePath] {
    let package = try self.package.get()

    let targetPaths = package.targets.compactMap { target -> String? in
      guard let path = target.path else {
        switch target.type {
        case .regular:
          return "Sources/\(target.name)"
        case .test:
          return nil
        }
      }
      return path
    }

    let manifestDirectory = try inferManifestDirectory()

    return try targetPaths.compactMap {
      try manifestDirectory.appending(RelativePath(validating: $0))
    }
  }

  private func inferDestinationPath() throws -> AbsolutePath {
    try fileSystem.inferDestinationPath(for: version, swiftPath: swiftPath)
  }

  public func buildCurrentProject(
    product: String?,
    destination: String?,
    isRelease: Bool
  ) throws -> (builderArguments: [String], mainWasmPath: AbsolutePath) {
    guard let product = try inferDevProduct(hint: product)
    else { throw ToolchainError.noExecutableProduct }

<<<<<<< HEAD
    if let package = package,
      let jsKit = package.dependencies?.first(where: { $0.name == "JavaScriptKit" }),
      !jsKit.requirement.isJavaScriptKitCompatible
    {
      let version = jsKit.requirement.version
=======
    let package = try self.package.get()

    if let jsKit = package.dependencies?.first(where: { $0.name == "JavaScriptKit" }),
      jsKit.requirement.revision != ["c90e82f"] {
      let version = jsKit.requirement.revision.flatMap { " (\($0[0]))" } ?? ""
>>>>>>> a2e928ac

      terminal.write(
        """

        This version of JavaScriptKit \(version) is not known to be compatible with \
        carton \(cartonVersion). Please specify a JavaScriptKit dependency on version \
        \(compatibleJSKitVersion) in your `Package.swift`.\n

        """,
        inColor: .red
      )
    }

    let binPath = try inferBinPath()
    let mainWasmPath = binPath.appending(component: product)
    terminal.logLookup("- development binary to serve: ", mainWasmPath.pathString)

    terminal.write("\nBuilding the project before spinning up a server...\n", inColor: .yellow)

    let builderArguments = try [
      swiftPath.pathString, "build", "-c", isRelease ? "release" : "debug", "--product", product,
      "--enable-test-discovery", "--destination", destination ?? inferDestinationPath().pathString,
      "-Xswiftc", "-color-diagnostics",
    ]

    try ProcessRunner(builderArguments, terminal).waitUntilFinished()

    guard localFileSystem.exists(mainWasmPath) else {
      terminal.write(
        "Failed to build the main executable binary, fix the build errors and restart\n",
        inColor: .red
      )
      throw ToolchainError.failedToBuild(product: product)
    }

    return (builderArguments, mainWasmPath)
  }

  /// Returns an absolute path to the resulting test bundle
  public func buildTestBundle(isRelease: Bool) throws -> AbsolutePath {
    let package = try self.package.get()
    let binPath = try inferBinPath()
    let testBundlePath = binPath.appending(component: "\(package.name)PackageTests.xctest")
    terminal.logLookup("- test bundle to run: ", testBundlePath.pathString)

    terminal.write(
      "\nBuilding the test bundle before running the test suite...\n",
      inColor: .yellow
    )

    let builderArguments = try [
      swiftPath.pathString, "build", "-c", isRelease ? "release" : "debug", "--build-tests",
      "--destination", inferDestinationPath().pathString,
      "-Xswiftc", "-color-diagnostics",
    ]

    try ProcessRunner(builderArguments, terminal).waitUntilFinished()

    guard localFileSystem.exists(testBundlePath) else {
      terminal.write(
        "Failed to build the test bundle, fix the build errors and restart\n",
        inColor: .red
      )
      throw ToolchainError.failedToBuildTestBundle
    }

    return testBundlePath
  }

  public func packageInit(name: String, type: PackageType, inPlace: Bool) throws {
    var initArgs = [
      swiftPath.pathString, "package", "init",
      "--type", type.rawValue,
    ]
    if !inPlace {
      initArgs.append(contentsOf: ["--name", name])
    }
    try ProcessRunner(initArgs, terminal)
      .waitUntilFinished()
  }
}<|MERGE_RESOLUTION|>--- conflicted
+++ resolved
@@ -192,19 +192,11 @@
     guard let product = try inferDevProduct(hint: product)
     else { throw ToolchainError.noExecutableProduct }
 
-<<<<<<< HEAD
-    if let package = package,
-      let jsKit = package.dependencies?.first(where: { $0.name == "JavaScriptKit" }),
+    let package = try self.package.get()
+    if let jsKit = package.dependencies?.first(where: { $0.name == "JavaScriptKit" }),
       !jsKit.requirement.isJavaScriptKitCompatible
     {
       let version = jsKit.requirement.version
-=======
-    let package = try self.package.get()
-
-    if let jsKit = package.dependencies?.first(where: { $0.name == "JavaScriptKit" }),
-      jsKit.requirement.revision != ["c90e82f"] {
-      let version = jsKit.requirement.revision.flatMap { " (\($0[0]))" } ?? ""
->>>>>>> a2e928ac
 
       terminal.write(
         """
