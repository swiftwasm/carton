--- conflicted
+++ resolved
@@ -39,12 +39,10 @@
   return .undefined
 }
 
-<<<<<<< HEAD
 buttonNode.onclick = handler
-=======
+
 let div = document.createElement!("div").object!
 div.innerHTML = .string(#"""
 <a href=\#(Bundle.module.path(forResource: "data", ofType: "json")!)>Link to a static resource</a>
 """#)
-_ = body.appendChild!(div)
->>>>>>> 9c94fd02
+_ = body.appendChild!(div)